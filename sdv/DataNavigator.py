--- conflicted
+++ resolved
@@ -45,52 +45,30 @@
     def load_data(self):
         """ loads data from csvs and returns DataNavigator """
         meta = copy.deepcopy(self.meta)
-<<<<<<< HEAD
-        data = {}
-
-=======
         tables = {}
->>>>>>> e19b0799
         for table_meta in meta['tables']:
             if table_meta['use']:
                 formatted_table_meta = self._format_table_meta(table_meta)
                 prefix = os.path.dirname(self.meta_filename)
                 relative_path = os.path.join(prefix, meta['path'], table_meta['path'])
                 data_table = pd.read_csv(relative_path)
-<<<<<<< HEAD
-                data[table_meta['name']] = (data_table, formatted_table_meta)
+                tables[table_meta['name']] = Table(data_table, formatted_table_meta)
 
-        return DataNavigator(self.meta_filename, self.meta, data)
-=======
-                tables[table_meta['name']] = Table(data_table,
-                                                   formatted_table_meta)
         return DataNavigator(self.meta_filename, self.meta, tables)
->>>>>>> e19b0799
 
 
 class DataNavigator:
     """ Class to navigate through data set """
-<<<<<<< HEAD
 
     DEFAULT_TRANSFORMERS = ['NumberTransformer', 'DTTransformer', 'CatTransformer']
 
-    def __init__(self, meta_filename, meta, data):
-=======
     def __init__(self, meta_filename, meta, tables):
->>>>>>> e19b0799
         """ Instantiates data navigator object """
         self.meta = meta
         self.tables = tables
         self.ht = HyperTransformer(meta_filename)
         self.transformed_data = None
-<<<<<<< HEAD
         self.child_map, self.parent_map, self.foreign_keys = self._get_relationships(self.data)
-=======
-        relationships = self._get_relationships(self.tables)
-        self.child_map = relationships[0]
-        self.parent_map = relationships[1]
-        self.foreign_keys = relationships[2]
->>>>>>> e19b0799
 
     def get_children(self, table_name):
         """ returns children of a table
@@ -130,7 +108,6 @@
         self.transformed_data = self.ht.hyper_fit_transform(
             transformer_list=transformers, missing=missing)
 
-<<<<<<< HEAD
         return self.transformed_data
 
     def update_mapping(self, mapping, key, value):
@@ -140,13 +117,6 @@
         else:
             mapping[key] = {value}
         return mapping
-=======
-    def get_hyper_transformer(self):
-        """ returns the HyperTransformer being used by
-        the DataNavigator
-        """
-        return self.ht
->>>>>>> e19b0799
 
     def _get_relationships(self, tables):
         """ maps table name to names of child tables """
